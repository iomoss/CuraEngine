#ifndef SETTINGS_H
#define SETTINGS_H

#include <vector>
#include <map>
#include <unordered_map>
#include <sstream>

#include "utils/floatpoint.h"

#include "FlowTempGraph.h"

namespace cura
{

#ifndef VERSION
#define VERSION "DEV"
#endif

/*!
 * Different flavors of GCode. Some machines require different types of GCode.
 * The GCode flavor definition handles this as a big setting to make major or minor modifications to the GCode.
 */
enum class EGCodeFlavor
{
/**
 * RepRap flavored GCode is Marlin/Sprinter/Repetier based GCode.
 *  This is the most commonly used GCode set.
 *  G0 for moves, G1 for extrusion.
 *  E values give mm of filament extrusion.
 *  Retraction is done on E values with G1. Start/end code is added.
 *  M106 Sxxx and M107 are used to turn the fan on/off.
 **/
    REPRAP = 0,
/**
 * UltiGCode flavored is Marlin based GCode.
 *  UltiGCode uses less settings on the slicer and puts more settings in the firmware. This makes for more hardware/material independed GCode.
 *  G0 for moves, G1 for extrusion.
 *  E values give mm^3 of filament extrusion. Ignores the filament diameter setting.
 *  Retraction is done with G10 and G11. Retraction settings are ignored. G10 S1 is used for multi-extruder switch retraction.
 *  Start/end code is not added.
 *  M106 Sxxx and M107 are used to turn the fan on/off.
 **/
    ULTIGCODE = 1,
/**
 * Makerbot flavored GCode.
 *  Looks a lot like RepRap GCode with a few changes. Requires MakerWare to convert to X3G files.
 *   Heating needs to be done with M104 Sxxx T0
 *   No G21 or G90
 *   Fan ON is M126 T0 (No fan strength control?)
 *   Fan OFF is M127 T0
 *   Homing is done with G162 X Y F2000
 **/
    MAKERBOT = 2,

/**
 * Bits From Bytes GCode.
 *  BFB machines use RPM instead of E. Which is coupled to the F instead of independed. (M108 S[deciRPM])
 *  Need X,Y,Z,F on every line.
 *  Needs extruder ON/OFF (M101, M103), has auto-retrection (M227 S[2560*mm] P[2560*mm])
 **/
    BFB = 3,

/**
 * MACH3 GCode
 *  MACH3 is CNC control software, which expects A/B/C/D for extruders, instead of E.
 **/
    MACH3 = 4,
/**
 * RepRap volumatric flavored GCode is Marlin based GCode.
 *  Volumatric uses less settings on the slicer and puts more settings in the firmware. This makes for more hardware/material independed GCode.
 *  G0 for moves, G1 for extrusion.
 *  E values give mm^3 of filament extrusion. Ignores the filament diameter setting.
 *  Retraction is done with G10 and G11. Retraction settings are ignored. G10 S1 is used for multi-extruder switch retraction.
 *  M106 Sxxx and M107 are used to turn the fan on/off.
 **/
    REPRAP_VOLUMATRIC = 5,
};

/*!
 * In Cura different infill methods are available.
 * This enum defines which fill patterns are available to get a uniform naming troughout the engine.
 * The different methods are used for top/bottom, support and sparse infill.
 */
enum class EFillMethod
{
    LINES,
    GRID,
    TRIANGLES,
    CONCENTRIC,
    ZIG_ZAG,
    NONE
};

/*!
 * Type of platform adheasion
 */
enum class EPlatformAdhesion
{
    SKIRT,
    BRIM,
    RAFT
};

/*!
 * Type of support material to generate
 */
enum class ESupportType
{
    NONE,
    PLATFORM_ONLY,
    EVERYWHERE
};

enum class EZSeamType
{
    RANDOM,
    SHORTEST,
    BACK
};

enum class ESurfaceMode
{
    NORMAL,
    SURFACE,
    BOTH
};

enum class FillPerimeterGapMode
{
    NOWHERE,
    EVERYWHERE,
    SKIN
};

#define MAX_EXTRUDERS 16

//Maximum number of infill layers that can be combined into a single infill extrusion area.
#define MAX_INFILL_COMBINE 8
    
class SettingsBase;

/*!
 * An abstract class for classes that can provide setting values.
 * These are: SettingsBase, which contains setting information 
 * and SettingsMessenger, which can pass on setting information from a SettingsBase
 */
class SettingsBaseVirtual
{
protected:
    SettingsBaseVirtual* parent;
public:
    virtual std::string getSettingString(std::string key) = 0;
    
    virtual void setSetting(std::string key, std::string value) = 0;
    
    virtual ~SettingsBaseVirtual() {}
    
    SettingsBaseVirtual(); //!< SettingsBaseVirtual without a parent settings object
    SettingsBaseVirtual(SettingsBaseVirtual* parent); //!< construct a SettingsBaseVirtual with a parent settings object
    
    void setParent(SettingsBaseVirtual* parent) { this->parent = parent; }
    SettingsBaseVirtual* getParent() { return parent; }
    
    int getSettingAsIndex(std::string key);
    int getSettingAsCount(std::string key);
    
    double getSettingInAngleRadians(std::string key);
    int getSettingInMicrons(std::string key);
    bool getSettingBoolean(std::string key);
    double getSettingInDegreeCelsius(std::string key);
    double getSettingInMillimetersPerSecond(std::string key);
    double getSettingInCubicMillimeters(std::string key);
    double getSettingInPercentage(std::string key);
    double getSettingInSeconds(std::string key);
    
<<<<<<< HEAD
    std::vector<std::pair<double, double>> getSettingAsPointVector(std::string key);
=======
    FlowTempGraph getSettingAsFlowTempGraph(std::string key);
>>>>>>> 1ed1de14
    
    EGCodeFlavor getSettingAsGCodeFlavor(std::string key);
    EFillMethod getSettingAsFillMethod(std::string key);
    EPlatformAdhesion getSettingAsPlatformAdhesion(std::string key);
    ESupportType getSettingAsSupportType(std::string key);
    EZSeamType getSettingAsZSeamType(std::string key);
    ESurfaceMode getSettingAsSurfaceMode(std::string key);
    FillPerimeterGapMode getSettingAsFillPerimeterGapMode(std::string key);
};

/*!
 * Base class for every object that can hold settings.
 * The SettingBase object can hold multiple key-value pairs that define settings.
 * The settings that are set on a SettingBase are checked against the SettingRegistry to ensure keys are valid.
 * Different conversion functions are available for settings to increase code clarity and in the future make
 * unit conversions possible.
 */
class SettingsBase : public SettingsBaseVirtual
{
private:
    std::unordered_map<std::string, std::string> setting_values;
public:
    SettingsBase(); //!< SettingsBase without a parent settings object
    SettingsBase(SettingsBaseVirtual* parent); //!< construct a SettingsBase with a parent settings object
    
    /*!
     * Retrieve the defaults for each extruder train from the machine_extruder_trains settings 
     * and set the general settings to those defaults if they haven't been set yet.
     * 
     * Only sets those settings which haven't already been set on that level - not looking at its parent (FffProcessor, meshgroup) or children (meshes).
     * 
     * \param extruder_nr The index of which extruder train in machine_extruder_trains to get the settings from
     */
    void setExtruderTrainDefaults(unsigned int extruder_nr);
    
    void setSetting(std::string key, std::string value);
    std::string getSettingString(std::string key); //!< Get a setting from this SettingsBase (or any ancestral SettingsBase)
    
    std::string getAllLocalSettingsString()
    {
        std::stringstream sstream;
        for (auto pair : setting_values)
        {
            if (!pair.second.empty())
            {
                sstream << " -s " << pair.first << "=\"" << pair.second << "\"";
            }
        }
        return sstream.str();
    }
    
    void debugOutputAllLocalSettings() 
    {
        for (auto pair : setting_values)
            std::cerr << pair.first << " : " << pair.second << std::endl;
    }
};

/*!
 * Base class for an object which passes on settings from another object.
 * An object which is a subclass of SettingsMessenger can be handled as a SettingsBase;
 * the difference is that such an object cannot hold any settings, but can only pass on the settings from its parent.
 */
class SettingsMessenger : public SettingsBaseVirtual
{
public:
    SettingsMessenger(SettingsBaseVirtual* parent); //!< construct a SettingsMessenger with a parent settings object
    
    void setSetting(std::string key, std::string value); //!< Set a setting of the parent SettingsBase to a given value
    std::string getSettingString(std::string key); //!< Get a setting from the parent SettingsBase (or any further ancestral SettingsBase)
};


}//namespace cura
#endif//SETTINGS_H<|MERGE_RESOLUTION|>--- conflicted
+++ resolved
@@ -174,11 +174,9 @@
     double getSettingInPercentage(std::string key);
     double getSettingInSeconds(std::string key);
     
-<<<<<<< HEAD
+    FlowTempGraph getSettingAsFlowTempGraph(std::string key);
+    
     std::vector<std::pair<double, double>> getSettingAsPointVector(std::string key);
-=======
-    FlowTempGraph getSettingAsFlowTempGraph(std::string key);
->>>>>>> 1ed1de14
     
     EGCodeFlavor getSettingAsGCodeFlavor(std::string key);
     EFillMethod getSettingAsFillMethod(std::string key);
