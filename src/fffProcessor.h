#ifndef FFF_PROCESSOR_H
#define FFF_PROCESSOR_H

#include <algorithm>
#include <sstream>
#include <fstream>
#include "utils/gettime.h"
#include "utils/logoutput.h"
#include "sliceDataStorage.h"
#include "modelFile/modelFile.h"
#include "slicer.h"
#include "support.h"
#include "multiVolumes.h"
#include "layerPart.h"
#include "inset.h"
#include "skirt.h"
#include "raft.h"
#include "skin.h"
#include "infill.h"
#include "bridge.h"
#include "pathOrderOptimizer.h"
#include "gcodePlanner.h"
#include "gcodeExport.h"
#include "commandSocket.h"
#include "Weaver.h"
#include "Wireframe2gcode.h"
#include "utils/polygonUtils.h"

namespace cura {

//FusedFilamentFabrication processor.
class fffProcessor : public SettingsBase
{
private:
    int maxObjectHeight;
    int fileNr; //!< used for sequential printing of objects
    GCodeExport gcode;
    TimeKeeper timeKeeper;
    CommandSocket* commandSocket;
    std::ofstream output_file;

public:
    fffProcessor()
    {
        fileNr = 1;
        maxObjectHeight = 0;
        commandSocket = NULL;
    }

    void resetFileNumber()
    {
        fileNr = 1;
    }

    void setCommandSocket(CommandSocket* socket)
    {
        commandSocket = socket;
    }

    void sendPolygons(PolygonType type, int layer_nr, Polygons& polygons)
    {
        if (commandSocket)
            commandSocket->sendPolygons(type, layer_nr, polygons);
    }
    
    bool setTargetFile(const char* filename)
    {
        output_file.open(filename);
        if (output_file.is_open())
        {
            gcode.setOutputStream(&output_file);
            return true;
        }
        return false;
    }
    
    void setTargetStream(std::ostream* stream)
    {
        gcode.setOutputStream(stream);
    }

    bool processFiles(const std::vector<std::string> &files)
    {
        timeKeeper.restart();
        PrintObject* model = nullptr;

        model = new PrintObject(this);
        for(std::string filename : files)
        {
            log("Loading %s from disk...\n", filename.c_str());

            FMatrix3x3 matrix;
            if (!loadMeshFromFile(model, filename.c_str(), matrix))
            {
                logError("Failed to load model: %s\n", filename.c_str());
                return false;
            }
        }
        model->finalize();

        log("Loaded from disk in %5.3fs\n", timeKeeper.restart());
        return processModel(model);
    }

    bool processModel(PrintObject* model)
    {
        timeKeeper.restart();
        if (!model)
            return false;

        TimeKeeper timeKeeperTotal;
        
        if (model->getSettingBoolean("wireframe"))
        {
            log("starting Neith Weaver...\n");
                        
            Weaver w(this);
            w.weave(model, commandSocket);
            
            log("starting Neith Gcode generation...\n");
            preSetup();
            Wireframe2gcode gcoder(w, gcode, this);
            gcoder.writeGCode(commandSocket, maxObjectHeight);
            log("finished Neith Gcode generation...\n");
            
        } else 
        {
            SliceDataStorage storage;
            preSetup();

            if (!prepareModel(storage, model))
                return false;


            processSliceData(storage);
            writeGCode(storage);
        }

        logProgress("process", 1, 1);//Report the GUI that a file has been fully processed.
        log("Total time elapsed %5.2fs.\n", timeKeeperTotal.restart());

        return true;
    }

    void finalize()
    {
        gcode.finalize(maxObjectHeight, getSettingInMillimetersPerSecond("speed_travel"), getSettingString("machine_end_gcode").c_str());
        for(int e=0; e<MAX_EXTRUDERS; e++)
            gcode.writeTemperatureCommand(e, 0, false);
    }

    double getTotalFilamentUsed(int e)
    {
        return gcode.getTotalFilamentUsed(e);
    }

    double getTotalPrintTime()
    {
        return gcode.getTotalPrintTime();
    }

private:
    void preSetup()
    {
        for(unsigned int n=1; n<MAX_EXTRUDERS;n++)
        {
            std::ostringstream stream;
            stream << "machine_extruder_offset" << n;
            gcode.setExtruderOffset(n, Point(getSettingInMicrons(stream.str() + "_x"), getSettingInMicrons(stream.str() + "_y")));
        }
        for(unsigned int n=0; n<MAX_EXTRUDERS;n++)
        {
            std::ostringstream stream;
            stream << n;
            gcode.setSwitchExtruderCode(n, getSettingString("machine_pre_extruder_switch_code" + stream.str()), getSettingString("machine_post_extruder_switch_code" + stream.str()));
        }

        gcode.setFlavor(getSettingInGCodeFlavor("machine_gcode_flavor"));
        gcode.setRetractionSettings(getSettingInMicrons("retractionAmountExtruderSwitch"), getSettingInMillimetersPerSecond("retractionExtruderSwitchSpeed"), getSettingInMillimetersPerSecond("retractionExtruderSwitchPrimeSpeed"), getSettingInMicrons("retraction_minimal_extrusion"));
    }

    bool prepareModel(SliceDataStorage& storage, PrintObject* object) /// slices the model
    {
        storage.model_min = object->min();
        storage.model_max = object->max();
        storage.model_size = storage.model_max - storage.model_min;

        log("Slicing model...\n");
        int initial_layer_thickness = object->getSettingInMicrons("layer_height_0");
        int layer_thickness = object->getSettingInMicrons("layer_height");
        int layer_count = (storage.model_max.z - (initial_layer_thickness - layer_thickness / 2)) / layer_thickness + 1;
        std::vector<Slicer*> slicerList;
        for(Mesh& mesh : object->meshes)
        {
            Slicer* slicer = new Slicer(&mesh, initial_layer_thickness - layer_thickness / 2, layer_thickness, layer_count, mesh.getSettingBoolean("meshfix_keep_open_polygons"), mesh.getSettingBoolean("meshfix_extensive_stitching"));
            slicerList.push_back(slicer);
            /*
            for(SlicerLayer& layer : slicer->layers)
            {
                //Reporting the outline here slows down the engine quite a bit, so only do so when debugging.
                //sendPolygons("outline", layer_nr, layer.z, layer.polygonList);
                //sendPolygons("openoutline", layer_nr, layer.openPolygonList);
            }
            */
        }
        
        if (false) { // remove empty first layers
            int n_empty_first_layers = 0;
            for (int layer_idx = 0; layer_idx < layer_count; layer_idx++)
            { 
                bool layer_is_empty = true;
                for (Slicer* slicer : slicerList)
                {
                    if (slicer->layers[layer_idx].polygonList.size() > 0)
                    {
                        layer_is_empty = false;
                        break;
                    }
                }
                
                if (layer_is_empty) 
                {
                    n_empty_first_layers++;
                } else
                {
                    break;
                }
            }
            
            if (n_empty_first_layers > 0)
            {
                for (Slicer* slicer : slicerList)
                {
                    std::vector<SlicerLayer>& layers = slicer->layers;
                    layers.erase(layers.begin(), layers.begin() + n_empty_first_layers);
                    for (SlicerLayer& layer : layers)
                    {
                        layer.z -= n_empty_first_layers * layer_thickness;
                    }
                }
                layer_count -= n_empty_first_layers;
            }
        }
        
        log("Layer count: %i\n", layer_count);
        log("Sliced model in %5.3fs\n", timeKeeper.restart());

        object->clear();///Clear the mesh data, it is no longer needed after this point, and it saves a lot of memory.

        log("Generating layer parts...\n");
        for(unsigned int meshIdx=0; meshIdx < slicerList.size(); meshIdx++)
        {
            storage.meshes.emplace_back(&object->meshes[meshIdx]);
            SliceMeshStorage& meshStorage = storage.meshes[meshIdx];
            createLayerParts(meshStorage, slicerList[meshIdx], meshStorage.settings->getSettingBoolean("meshfix_union_all"), meshStorage.settings->getSettingBoolean("meshfix_union_all_remove_holes"));
            delete slicerList[meshIdx];

            //Add the raft offset to each layer.
            for(unsigned int layer_nr=0; layer_nr<meshStorage.layers.size(); layer_nr++)
            {
                meshStorage.layers[layer_nr].printZ += meshStorage.settings->getSettingInMicrons("raftBaseThickness") + meshStorage.settings->getSettingInMicrons("raftInterfaceThickness");

                if (commandSocket)
                    commandSocket->sendLayerInfo(layer_nr, meshStorage.layers[layer_nr].printZ, layer_nr == 0 ? meshStorage.settings->getSettingInMicrons("layer_height_0") : meshStorage.settings->getSettingInMicrons("layer_height"));
            }
        }
        log("Generated layer parts in %5.3fs\n", timeKeeper.restart());
        
        log("Finished prepareModel.\n");
        return true;
    }

    void processSliceData(SliceDataStorage& storage)
    {
        if (commandSocket)
           commandSocket->beginSendSlicedObject();

        // const 
        unsigned int totalLayers = storage.meshes[0].layers.size();

        //carveMultipleVolumes(storage.meshes);
        generateMultipleVolumesOverlap(storage.meshes, getSettingInMicrons("multiVolumeOverlap"));
        //dumpLayerparts(storage, "c:/models/output.html");
        if (getSettingBoolean("simple_mode"))
        {
            for(unsigned int layer_nr=0; layer_nr<totalLayers; layer_nr++)
            {
                for(SliceMeshStorage& mesh : storage.meshes)
                {
                    SliceLayer* layer = &mesh.layers[layer_nr];
                    for(SliceLayerPart& part : layer->parts)
                    {
                        sendPolygons(Inset0Type, layer_nr, part.outline);
                    }
                }
            }
            return;
        }

        for(unsigned int layer_nr=0; layer_nr<totalLayers; layer_nr++)
        {
            for(SliceMeshStorage& mesh : storage.meshes)
            {
                int insetCount = mesh.settings->getSettingAsCount("wall_line_count");
                if (mesh.settings->getSettingBoolean("magic_spiralize") && static_cast<int>(layer_nr) < mesh.settings->getSettingAsCount("downSkinCount") && layer_nr % 2 == 1)//Add extra insets every 2 layers when spiralizing, this makes bottoms of cups watertight.
                    insetCount += 5;
                SliceLayer* layer = &mesh.layers[layer_nr];
                int extrusionWidth = mesh.settings->getSettingInMicrons("wall_line_width_x");
                generateInsets(layer, extrusionWidth, insetCount, mesh.settings->getSettingBoolean("avoidOverlappingPerimeters"));

                for(unsigned int partNr=0; partNr<layer->parts.size(); partNr++)
                {
                    if (layer->parts[partNr].insets.size() > 0)
                    {
                        sendPolygons(Inset0Type, layer_nr, layer->parts[partNr].insets[0]);
                        for(unsigned int inset=1; inset<layer->parts[partNr].insets.size(); inset++)
                            sendPolygons(InsetXType, layer_nr, layer->parts[partNr].insets[inset]);
                    }
                }
            }
            logProgress("inset",layer_nr+1,totalLayers);
            if (commandSocket) commandSocket->sendProgress(1.0/3.0 * float(layer_nr) / float(totalLayers));
        }
        
   
        { // remove empty first layers
            int n_empty_first_layers = 0;
            for (unsigned int layer_idx = 0; layer_idx < totalLayers; layer_idx++)
            { 
                bool layer_is_empty = true;
                for (SliceMeshStorage& mesh : storage.meshes)
                {
                    if (mesh.layers[layer_idx].parts.size() > 0)
                    {
                        layer_is_empty = false;
                        break;
                    }
                }
                
                if (layer_is_empty) 
                {
                    n_empty_first_layers++;
                } else
                {
                    break;
                }
            }
            
            if (n_empty_first_layers > 0)
            {
                for (SliceMeshStorage& mesh : storage.meshes)
                {
                    std::vector<SliceLayer>& layers = mesh.layers;
                    layers.erase(layers.begin(), layers.begin() + n_empty_first_layers);
                    for (SliceLayer& layer : layers)
                    {
                        layer.printZ -= n_empty_first_layers * getSettingInMicrons("layer_height");
                    }
                }
                totalLayers -= n_empty_first_layers;
            }
        }
              
        if (getSettingBoolean("enableOozeShield"))
        {
            for(unsigned int layer_nr=0; layer_nr<totalLayers; layer_nr++)
            {
                Polygons oozeShield;
                for(SliceMeshStorage& mesh : storage.meshes)
                {
                    for(SliceLayerPart& part : mesh.layers[layer_nr].parts)
                    {
                        oozeShield = oozeShield.unionPolygons(part.outline.offset(MM2INT(2.0))); // TODO: put hard coded value in a variable with an explanatory name (and make var a parameter, and perhaps even a setting?)
                    }
                }
                storage.oozeShield.push_back(oozeShield);
            }

            for(unsigned int layer_nr=0; layer_nr<totalLayers; layer_nr++)
                storage.oozeShield[layer_nr] = storage.oozeShield[layer_nr].offset(-MM2INT(1.0)).offset(MM2INT(1.0)); // TODO: put hard coded value in a variable with an explanatory name (and make var a parameter, and perhaps even a setting?)
            int offsetAngle = tan(getSettingInAngleRadians("ooze_shield_angle")) * getSettingInMicrons("layer_height");//Allow for a 60deg angle in the oozeShield.
            for(unsigned int layer_nr=1; layer_nr<totalLayers; layer_nr++)
                storage.oozeShield[layer_nr] = storage.oozeShield[layer_nr].unionPolygons(storage.oozeShield[layer_nr-1].offset(-offsetAngle));
            for(unsigned int layer_nr=totalLayers-1; layer_nr>0; layer_nr--)
                storage.oozeShield[layer_nr-1] = storage.oozeShield[layer_nr-1].unionPolygons(storage.oozeShield[layer_nr].offset(-offsetAngle));
        }
        log("Generated inset in %5.3fs\n", timeKeeper.restart());  
             
        log("Generating support areas...\n");
        for(SliceMeshStorage& mesh : storage.meshes)
        {
            generateSupportAreas(storage, &mesh, totalLayers);
        }
        log("Generated support areas in %5.3fs\n", timeKeeper.restart());
        


        for(unsigned int layer_nr=0; layer_nr<totalLayers; layer_nr++)
        {
            if (!getSettingBoolean("magic_spiralize") || static_cast<int>(layer_nr) < getSettingAsCount("bottom_layers"))    //Only generate up/downskin and infill for the first X layers when spiralize is choosen.
            {
                for(SliceMeshStorage& mesh : storage.meshes)
                {
                    int extrusionWidth = mesh.settings->getSettingInMicrons("wall_line_width_x");
                    generateSkins(layer_nr, mesh, extrusionWidth, mesh.settings->getSettingAsCount("bottom_layers"), mesh.settings->getSettingAsCount("top_layers"), mesh.settings->getSettingAsCount("skinPerimeterCount"), mesh.settings->getSettingBoolean("avoidOverlappingPerimeters"));
                    if (mesh.settings->getSettingInMicrons("sparseInfillLineDistance") > 0)
                        generateSparse(layer_nr, mesh, extrusionWidth, mesh.settings->getSettingAsCount("bottom_layers"), mesh.settings->getSettingAsCount("top_layers"), mesh.settings->getSettingBoolean("avoidOverlappingPerimeters"));

                    SliceLayer& layer = mesh.layers[layer_nr];
                    for(SliceLayerPart& part : layer.parts)
                        sendPolygons(SkinType, layer_nr, part.skinOutline);
                }
            }
            logProgress("skin", layer_nr+1, totalLayers);
            if (commandSocket) commandSocket->sendProgress(1.0/3.0 + 1.0/3.0 * float(layer_nr) / float(totalLayers));
        }
        for(unsigned int layer_nr=totalLayers-1; layer_nr>0; layer_nr--)
        {
            for(SliceMeshStorage& mesh : storage.meshes)
                combineSparseLayers(layer_nr, mesh, mesh.settings->getSettingAsCount("fill_sparse_combine"));
        }
        log("Generated up/down skin in %5.3fs\n", timeKeeper.restart());

        if (getSettingInMicrons("wipeTowerSize") > 0)
        {
            PolygonRef p = storage.wipeTower.newPoly();
            int tower_size = getSettingInMicrons("wipeTowerSize");
            int tower_distance = getSettingInMicrons("wipeTowerDistance");
            p.add(Point(storage.model_min.x - tower_distance, storage.model_max.y + tower_distance));
            p.add(Point(storage.model_min.x - tower_distance, storage.model_max.y + tower_distance + tower_size));
            p.add(Point(storage.model_min.x - tower_distance - tower_size, storage.model_max.y + tower_distance + tower_size));
            p.add(Point(storage.model_min.x - tower_distance - tower_size, storage.model_max.y + tower_distance));

            storage.wipePoint = Point(storage.model_min.x - tower_distance - tower_size / 2, storage.model_max.y + tower_distance + tower_size / 2);
        }

        generateSkirt(storage, getSettingInMicrons("skirt_gap"), getSettingInMicrons("skirt_line_width"), getSettingAsCount("skirt_line_count"), getSettingInMicrons("skirt_minimal_length"));
        generateRaft(storage, getSettingInMicrons("raft_margin"));

        sendPolygons(SkirtType, 0, storage.skirt);
    }

    void writeGCode(SliceDataStorage& storage)
    {
        gcode.resetTotalPrintTime();
        
        if (commandSocket)
            commandSocket->beginGCode();

        //Setup the retraction parameters.
        storage.retraction_config.amount = INT2MM(getSettingInMicrons("retraction_amount"));
        storage.retraction_config.primeAmount = INT2MM(getSettingInMicrons("retractionPrimeAmount"));
        storage.retraction_config.speed = getSettingInMillimetersPerSecond("retraction_speed");
        storage.retraction_config.primeSpeed = getSettingInMillimetersPerSecond("retractionPrimeSpeed");
        storage.retraction_config.zHop = getSettingInMicrons("retraction_hop");
        for(SliceMeshStorage& mesh : storage.meshes)
        {
            mesh.retraction_config.amount = INT2MM(mesh.settings->getSettingInMicrons("retraction_amount"));
            mesh.retraction_config.primeAmount = INT2MM(mesh.settings->getSettingInMicrons("retractionPrimeAmount"));
            mesh.retraction_config.speed = mesh.settings->getSettingInMillimetersPerSecond("retraction_speed");
            mesh.retraction_config.primeSpeed = mesh.settings->getSettingInMillimetersPerSecond("retractionPrimeSpeed");
            mesh.retraction_config.zHop = mesh.settings->getSettingInMicrons("retraction_hop");
        }

        if (fileNr == 1)
        {
            if (hasSetting("material_bed_temperature") && getSettingInDegreeCelsius("material_bed_temperature") > 0)
                gcode.writeBedTemperatureCommand(getSettingInDegreeCelsius("material_bed_temperature"), true);
            
            for(SliceMeshStorage& mesh : storage.meshes)
                if (mesh.settings->hasSetting("material_print_temperature") && mesh.settings->getSettingInDegreeCelsius("material_print_temperature") > 0)
                    gcode.writeTemperatureCommand(mesh.settings->getSettingAsIndex("extruder_nr"), mesh.settings->getSettingInDegreeCelsius("material_print_temperature"));
            for(SliceMeshStorage& mesh : storage.meshes)
                if (mesh.settings->hasSetting("material_print_temperature") && mesh.settings->getSettingInDegreeCelsius("material_print_temperature") > 0)
                    gcode.writeTemperatureCommand(mesh.settings->getSettingAsIndex("extruder_nr"), mesh.settings->getSettingInDegreeCelsius("material_print_temperature"), true);
            
            gcode.writeCode(getSettingString("machine_start_gcode").c_str());
            gcode.writeComment("Generated with Cura_SteamEngine " VERSION);
            if (gcode.getFlavor() == GCODE_FLAVOR_BFB)
            {
                gcode.writeComment("enable auto-retraction");
                std::ostringstream tmp;
                tmp << "M227 S" << (getSettingInMicrons("retractionAmount") * 2560 / 1000) << " P" << (getSettingInMicrons("retractionAmount") * 2560 / 1000);
                gcode.writeLine(tmp.str().c_str());
            }
        }else{
            gcode.writeFanCommand(0);
            gcode.resetExtrusionValue();
            gcode.setZ(maxObjectHeight + 5000);
            gcode.writeMove(gcode.getPositionXY(), getSettingInMillimetersPerSecond("speed_travel"), 0);
            gcode.writeMove(Point(storage.model_min.x, storage.model_min.y), getSettingInMillimetersPerSecond("speed_travel"), 0);
        }
        fileNr++;

        unsigned int totalLayers = storage.meshes[0].layers.size();
        //gcode.writeComment("Layer count: %d", totalLayers);

        if (getSettingInMicrons("raftBaseThickness") > 0 && getSettingInMicrons("raftInterfaceThickness") > 0)
        {
            GCodePathConfig raft_base_config(&storage.retraction_config, "SUPPORT");
            raft_base_config.setSpeed(getSettingInMillimetersPerSecond("raftBaseSpeed"));
            raft_base_config.setLineWidth(getSettingInMicrons("raftBaseLinewidth"));
            raft_base_config.setLayerHeight(getSettingInMicrons("raftBaseThickness"));
            raft_base_config.setFilamentDiameter(getSettingInMicrons("material_diameter"));
            raft_base_config.setFlow(getSettingInPercentage("material_flow"));
            GCodePathConfig raft_interface_config(&storage.retraction_config, "SUPPORT");
            raft_interface_config.setSpeed(getSettingInMillimetersPerSecond("raftInterfaceSpeed"));
            raft_interface_config.setLineWidth(getSettingInMicrons("raftInterfaceLinewidth"));
            raft_interface_config.setLayerHeight(getSettingInMicrons("raftBaseThickness"));
            raft_interface_config.setFilamentDiameter(getSettingInMicrons("material_diameter"));
            raft_interface_config.setFlow(getSettingInPercentage("material_flow"));
            GCodePathConfig raft_surface_config(&storage.retraction_config, "SUPPORT");
            raft_surface_config.setSpeed(getSettingInMillimetersPerSecond("raftSurfaceSpeed"));
            raft_surface_config.setLineWidth(getSettingInMicrons("raftSurfaceLinewidth"));
            raft_surface_config.setLayerHeight(getSettingInMicrons("raftBaseThickness"));
            raft_surface_config.setFilamentDiameter(getSettingInMicrons("material_diameter"));
            raft_surface_config.setFlow(getSettingInPercentage("material_flow"));
            {
                gcode.writeLayerComment(-2);
                gcode.writeComment("RAFT");
                GCodePlanner gcodeLayer(gcode, &storage.retraction_config, getSettingInMillimetersPerSecond("speed_travel"), getSettingInMicrons("retraction_min_travel"));
                if (getSettingAsIndex("support_extruder_nr") > 0)
                    gcodeLayer.setExtruder(getSettingAsIndex("support_extruder_nr"));
                gcode.setZ(getSettingInMicrons("raftBaseThickness"));
                gcodeLayer.addPolygonsByOptimizer(storage.raftOutline, &raft_base_config);

                Polygons raftLines;
                int offset_from_poly_outline = 0;
                generateLineInfill(storage.raftOutline, offset_from_poly_outline, raftLines, getSettingInMicrons("raftBaseLinewidth"), getSettingInMicrons("raftLineSpacing"), getSettingInPercentage("fill_overlap"), 0);
                gcodeLayer.addLinesByOptimizer(raftLines, &raft_base_config);

                gcodeLayer.writeGCode(false, getSettingInMicrons("raftBaseThickness"));
            }

            if (getSettingInPercentage("raftFanSpeed"))
            {
                gcode.writeFanCommand(getSettingInPercentage("raftFanSpeed"));
            }

            { /// this code block is about something which is of yet unknown
                gcode.writeLayerComment(-1);
                gcode.writeComment("RAFT");
                GCodePlanner gcodeLayer(gcode, &storage.retraction_config, getSettingInMillimetersPerSecond("speed_travel"), getSettingInMicrons("retractionMinimalDistance"));
                gcode.setZ(getSettingInMicrons("raftBaseThickness") + getSettingInMicrons("raftInterfaceThickness"));

                Polygons raftLines;
                int offset_from_poly_outline = 0;
                generateLineInfill(storage.raftOutline, offset_from_poly_outline, raftLines, getSettingInMicrons("raftInterfaceLinewidth"), getSettingInMicrons("raftInterfaceLineSpacing"), getSettingInPercentage("fill_overlap"), getSettingAsCount("raftSurfaceLayers") > 0 ? 45 : 90);
                gcodeLayer.addLinesByOptimizer(raftLines, &raft_interface_config);

                gcodeLayer.writeGCode(false, getSettingInMicrons("raftInterfaceThickness"));
            }

            for (int raftSurfaceLayer=1; raftSurfaceLayer<=getSettingAsCount("raftSurfaceLayers"); raftSurfaceLayer++)
            {
                gcode.writeLayerComment(-1);
                gcode.writeComment("RAFT");
                GCodePlanner gcodeLayer(gcode, &storage.retraction_config, getSettingInMillimetersPerSecond("speed_travel"), getSettingInMicrons("retractionMinimalDistance"));
                gcode.setZ(getSettingInMicrons("raftBaseThickness") + getSettingInMicrons("raftInterfaceThickness") + getSettingInMicrons("raftSurfaceThickness")*raftSurfaceLayer);

                Polygons raftLines;
                int offset_from_poly_outline = 0;
                generateLineInfill(storage.raftOutline, offset_from_poly_outline, raftLines, getSettingInMicrons("raftSurfaceLinewidth"), getSettingInMicrons("raftSurfaceLineSpacing"), getSettingInPercentage("fill_overlap"), 90 * raftSurfaceLayer);
                gcodeLayer.addLinesByOptimizer(raftLines, &raft_surface_config);

                gcodeLayer.writeGCode(false, getSettingInMicrons("raftInterfaceThickness"));
            }
        }

        for(unsigned int layer_nr=0; layer_nr<totalLayers; layer_nr++)
        {
            logProgress("export", layer_nr+1, totalLayers);
            if (commandSocket) commandSocket->sendProgress(2.0/3.0 + 1.0/3.0 * float(layer_nr) / float(totalLayers));

            int layer_thickness = getSettingInMicrons("layer_height");
            if (layer_nr == 0)
            {
                layer_thickness = getSettingInMicrons("layer_height_0");
            }

            storage.skirt_config.setSpeed(getSettingInMillimetersPerSecond("skirt_speed"));
            storage.skirt_config.setLineWidth(getSettingInMicrons("skirt_line_width"));
            storage.skirt_config.setFilamentDiameter(getSettingInMicrons("material_diameter"));
            storage.skirt_config.setFlow(getSettingInPercentage("material_flow"));
            storage.skirt_config.setLayerHeight(layer_thickness);

            storage.support_config.setLineWidth(getSettingInMicrons("supportExtrusionWidth"));
            storage.support_config.setSpeed(getSettingInMillimetersPerSecond("speed_support"));
            storage.support_config.setFilamentDiameter(getSettingInMicrons("material_diameter"));
            storage.support_config.setFlow(getSettingInPercentage("material_flow"));
            storage.support_config.setLayerHeight(layer_thickness);
            for(SliceMeshStorage& mesh : storage.meshes)
            {
                mesh.inset0_config.setLineWidth(mesh.settings->getSettingInMicrons("wall_line_width_0"));
                mesh.inset0_config.setSpeed(mesh.settings->getSettingInMillimetersPerSecond("speed_wall_0"));
                mesh.inset0_config.setFilamentDiameter(mesh.settings->getSettingInMicrons("material_diameter"));
                mesh.inset0_config.setFlow(mesh.settings->getSettingInPercentage("material_flow"));
                mesh.inset0_config.setLayerHeight(layer_thickness);

                mesh.insetX_config.setLineWidth(mesh.settings->getSettingInMicrons("wall_line_width_x"));
                mesh.insetX_config.setSpeed(mesh.settings->getSettingInMillimetersPerSecond("speed_wall_x"));
                mesh.insetX_config.setFilamentDiameter(mesh.settings->getSettingInMicrons("material_diameter"));
                mesh.insetX_config.setFlow(mesh.settings->getSettingInPercentage("material_flow"));
                mesh.insetX_config.setLayerHeight(layer_thickness);

                mesh.skin_config.setLineWidth(mesh.settings->getSettingInMicrons("skin_line_width"));
                mesh.skin_config.setSpeed(mesh.settings->getSettingInMillimetersPerSecond("speed_topbottom"));
                mesh.skin_config.setFilamentDiameter(mesh.settings->getSettingInMicrons("material_diameter"));
                mesh.skin_config.setFlow(mesh.settings->getSettingInPercentage("material_flow"));
                mesh.skin_config.setLayerHeight(layer_thickness);

                for(unsigned int idx=0; idx<MAX_SPARSE_COMBINE; idx++)
                {
                    mesh.infill_config[idx].setLineWidth(mesh.settings->getSettingInMicrons("infill_line_width") * (idx + 1));
                    mesh.infill_config[idx].setSpeed(mesh.settings->getSettingInMillimetersPerSecond("speed_infill"));
                    mesh.infill_config[idx].setFilamentDiameter(mesh.settings->getSettingInMicrons("material_diameter"));
                    mesh.infill_config[idx].setFlow(mesh.settings->getSettingInPercentage("material_flow"));
                    mesh.infill_config[idx].setLayerHeight(layer_thickness);
                }
            }

            int initial_speedup_layers = getSettingAsCount("speed_slowdown_layers");
            if (static_cast<int>(layer_nr) < initial_speedup_layers)
            {
                int initial_layer_speed = getSettingInMillimetersPerSecond("speed_layer_0");
                storage.support_config.smoothSpeed(initial_layer_speed, layer_nr, initial_speedup_layers);
                for(SliceMeshStorage& mesh : storage.meshes)
                {
                    mesh.inset0_config.smoothSpeed(initial_layer_speed, layer_nr, initial_speedup_layers);
                    mesh.insetX_config.smoothSpeed(initial_layer_speed, layer_nr, initial_speedup_layers);
                    mesh.skin_config.smoothSpeed(initial_layer_speed, layer_nr, initial_speedup_layers);
                    for(unsigned int idx=0; idx<MAX_SPARSE_COMBINE; idx++)
                    {
                        mesh.infill_config[idx].smoothSpeed(initial_layer_speed, layer_nr, initial_speedup_layers);
                    }
                }
            }

            gcode.writeLayerComment(layer_nr);

            GCodePlanner gcodeLayer(gcode, &storage.retraction_config, getSettingInMillimetersPerSecond("speed_travel"), getSettingInMicrons("retractionMinimalDistance"));
            int32_t z = getSettingInMicrons("layer_height_0") + layer_nr * getSettingInMicrons("layer_height");
            z += getSettingInMicrons("raftBaseThickness") + getSettingInMicrons("raftInterfaceThickness") + getSettingAsCount("raftSurfaceLayers")*getSettingInMicrons("raftSurfaceThickness");
            if (getSettingInMicrons("raftBaseThickness") > 0 && getSettingInMicrons("raftInterfaceThickness") > 0)
            {
                if (layer_nr == 0)
                {
                    z += getSettingInMicrons("raftAirGapLayer0");
                } else {
                    z += getSettingInMicrons("raftAirGap");
                }
            }
            gcode.setZ(z);
            gcode.resetStartPosition();

            if (layer_nr == 0)
            {
                if (storage.skirt.size() > 0)
                    gcodeLayer.addTravel(storage.skirt[storage.skirt.size()-1].closestPointTo(gcode.getPositionXY()));
                gcodeLayer.addPolygonsByOptimizer(storage.skirt, &storage.skirt_config);
            }

            bool printSupportFirst = (storage.support.generated && getSettingAsIndex("support_extruder_nr") > 0 && getSettingAsIndex("support_extruder_nr") == gcodeLayer.getExtruder());
            if (printSupportFirst)
                addSupportToGCode(storage, gcodeLayer, layer_nr);

            if (storage.oozeShield.size() > 0)
            {
                gcodeLayer.setAlwaysRetract(true);
                gcodeLayer.addPolygonsByOptimizer(storage.oozeShield[layer_nr], &storage.skirt_config);
                gcodeLayer.setAlwaysRetract(!getSettingBoolean("retraction_combing"));
            }

            //Figure out in which order to print the meshes, do this by looking at the current extruder and preferer the meshes that use that extruder.
            std::vector<SliceMeshStorage*> mesh_order = calculateMeshOrder(storage, gcodeLayer.getExtruder());
            for(SliceMeshStorage* mesh : mesh_order)
            {
                addMeshLayerToGCode(storage, mesh, gcodeLayer, layer_nr);
            }
            if (!printSupportFirst)
                addSupportToGCode(storage, gcodeLayer, layer_nr);

            { //Finish the layer by applying speed corrections for minimal layer times and determine the fanSpeed
                double travelTime;
                double extrudeTime;
                gcodeLayer.getTimes(travelTime, extrudeTime);
                gcodeLayer.forceMinimalLayerTime(getSettingInSeconds("cool_min_layer_time"), getSettingInMillimetersPerSecond("cool_min_speed"), travelTime, extrudeTime);

                // interpolate fan speed (for cool_fan_full_layer and for minimalLayerTimeFanSpeedMin)
                int fanSpeed = getSettingInPercentage("cool_fan_speed_min");
                double totalLayerTime = travelTime + extrudeTime;
                if (totalLayerTime < getSettingInSeconds("cool_min_layer_time"))
                {
                    fanSpeed = getSettingInPercentage("cool_fan_speed_max");
                }
                else if (totalLayerTime < getSettingInSeconds("minimalLayerTimeFanSpeedMin"))
                { 
                    // when forceMinimalLayerTime didn't change the extrusionSpeedFactor, we adjust the fan speed
                    double minTime = (getSettingInSeconds("cool_min_layer_time"));
                    double maxTime = (getSettingInSeconds("minimalLayerTimeFanSpeedMin"));
                    int fanSpeedMin = getSettingInPercentage("cool_fan_speed_min");
                    int fanSpeedMax = getSettingInPercentage("cool_fan_speed_max");
                    fanSpeed = fanSpeedMax - (fanSpeedMax-fanSpeedMin) * (totalLayerTime - minTime) / (maxTime - minTime);
                }
                if (static_cast<int>(layer_nr) < getSettingAsCount("cool_fan_full_layer"))
                {
                    //Slow down the fan on the layers below the [cool_fan_full_layer], where layer 0 is speed 0.
                    fanSpeed = fanSpeed * layer_nr / getSettingAsCount("cool_fan_full_layer");
                }
                gcode.writeFanCommand(fanSpeed);
            }

            gcodeLayer.writeGCode(getSettingBoolean("cool_lift_head"), layer_nr > 0 ? getSettingInMicrons("layer_height") : getSettingInMicrons("layer_height_0"));
            if (commandSocket)
                commandSocket->sendGCodeLayer();
        }
        gcode.writeRetraction(&storage.retraction_config, true);

        log("Wrote layers in %5.2fs.\n", timeKeeper.restart());
        gcode.writeFanCommand(0);

        //Store the object height for when we are printing multiple objects, as we need to clear every one of them when moving to the next position.
        maxObjectHeight = std::max(maxObjectHeight, storage.model_max.z);

        if (commandSocket)
        {
            finalize();
            commandSocket->sendGCodeLayer();
            commandSocket->endSendSlicedObject();
            if (gcode.getFlavor() == GCODE_FLAVOR_ULTIGCODE)
            {
                std::ostringstream prefix;
                prefix << ";FLAVOR:UltiGCode\n";
                prefix << ";TIME:" << int(gcode.getTotalPrintTime()) << "\n";
                prefix << ";MATERIAL:" << int(gcode.getTotalFilamentUsed(0)) << "\n";
                prefix << ";MATERIAL2:" << int(gcode.getTotalFilamentUsed(1)) << "\n";
                commandSocket->sendGCodePrefix(prefix.str());
            }
        }
    }

    std::vector<SliceMeshStorage*> calculateMeshOrder(SliceDataStorage& storage, int current_extruder)
    {
        std::vector<SliceMeshStorage*> ret;
        std::vector<SliceMeshStorage*> add_list;
        for(SliceMeshStorage& mesh : storage.meshes)
            add_list.push_back(&mesh);

        int add_extruder_nr = current_extruder;
        while(add_list.size() > 0)
        {
            for(unsigned int idx=0; idx<add_list.size(); idx++)
            {
                if (add_list[idx]->settings->getSettingAsIndex("extruder_nr") == add_extruder_nr)
                {
                    ret.push_back(add_list[idx]);
                    add_list.erase(add_list.begin() + idx);
                    idx--;
                }
            }
            if (add_list.size() > 0)
                add_extruder_nr = add_list[0]->settings->getSettingAsIndex("extruder_nr");
        }
        return ret;
    }

    //Add a single layer from a single mesh-volume to the GCode
    void addMeshLayerToGCode(SliceDataStorage& storage, SliceMeshStorage* mesh, GCodePlanner& gcodeLayer, int layer_nr)
    {
        int prevExtruder = gcodeLayer.getExtruder();
        bool extruder_changed = gcodeLayer.setExtruder(mesh->settings->getSettingAsIndex("extruder_nr"));

        if (extruder_changed)
            addWipeTower(storage, gcodeLayer, layer_nr, prevExtruder);

        SliceLayer* layer = &mesh->layers[layer_nr];

        if (getSettingBoolean("simple_mode"))
        {
            Polygons polygons;
            for(unsigned int partNr=0; partNr<layer->parts.size(); partNr++)
            {
                for(unsigned int n=0; n<layer->parts[partNr].outline.size(); n++)
                {
                    for(unsigned int m=1; m<layer->parts[partNr].outline[n].size(); m++)
                    {
                        Polygon p;
                        p.add(layer->parts[partNr].outline[n][m-1]);
                        p.add(layer->parts[partNr].outline[n][m]);
                        polygons.add(p);
                    }
                    if (layer->parts[partNr].outline[n].size() > 0)
                    {
                        Polygon p;
                        p.add(layer->parts[partNr].outline[n][layer->parts[partNr].outline[n].size()-1]);
                        p.add(layer->parts[partNr].outline[n][0]);
                        polygons.add(p);
                    }
                }
            }
            for(unsigned int n=0; n<layer->openLines.size(); n++)
            {
                for(unsigned int m=1; m<layer->openLines[n].size(); m++)
                {
                    Polygon p;
                    p.add(layer->openLines[n][m-1]);
                    p.add(layer->openLines[n][m]);
                    polygons.add(p);
                }
            }
            if (mesh->settings->getSettingBoolean("magic_spiralize"))
                mesh->inset0_config.spiralize = true;

            gcodeLayer.addPolygonsByOptimizer(polygons, &mesh->inset0_config);
            return;
        }


        PathOrderOptimizer partOrderOptimizer(gcode.getStartPositionXY());
        for(unsigned int partNr=0; partNr<layer->parts.size(); partNr++)
        {
            partOrderOptimizer.addPolygon(layer->parts[partNr].insets[0][0]);
        }
        partOrderOptimizer.optimize();

        for(unsigned int partCounter=0; partCounter<partOrderOptimizer.polyOrder.size(); partCounter++)
        {
            SliceLayerPart* part = &layer->parts[partOrderOptimizer.polyOrder[partCounter]];

            if (getSettingBoolean("retraction_combing"))
                gcodeLayer.setCombBoundary(&part->combBoundery);
            else
                gcodeLayer.setAlwaysRetract(true);

            int fillAngle = 45;
            if (layer_nr & 1)
                fillAngle += 90;
            int extrusionWidth = getSettingInMicrons("infill_line_width");

            //Add thicker (multiple layers) sparse infill.
            int sparse_infill_line_distance = getSettingInMicrons("sparseInfillLineDistance");
            double infill_overlap = getSettingInPercentage("fill_overlap");
            if (sparse_infill_line_distance > 0)
            {
                //Print the thicker sparse lines first. (double or more layer thickness, infill combined with previous layers)
                for(unsigned int n=1; n<part->sparse_outline.size(); n++)
                {
                    Polygons fillPolygons;
                    switch(getSettingInFillMethod("fill_pattern"))
                    {
                    case Fill_Grid:
                        generateGridInfill(part->sparse_outline[n], 0, fillPolygons, extrusionWidth, sparse_infill_line_distance * 2, infill_overlap, fillAngle);
                        gcodeLayer.addLinesByOptimizer(fillPolygons, &mesh->infill_config[n]);
                        break;
                    case Fill_Lines:
                        generateLineInfill(part->sparse_outline[n], 0, fillPolygons, extrusionWidth, sparse_infill_line_distance, infill_overlap, fillAngle);
                        gcodeLayer.addLinesByOptimizer(fillPolygons, &mesh->infill_config[n]);
                        break;
                    case Fill_Triangles:
                        generateTriangleInfill(part->sparse_outline[n], 0, fillPolygons, extrusionWidth, sparse_infill_line_distance * 3, infill_overlap, 0);
                        gcodeLayer.addLinesByOptimizer(fillPolygons, &mesh->infill_config[n]);
                        break;
                    case Fill_Concentric:
                        generateConcentricInfill(part->sparse_outline[n], fillPolygons, sparse_infill_line_distance);
                        gcodeLayer.addPolygonsByOptimizer(fillPolygons, &mesh->infill_config[n]);
                        break;
                    case Fill_ZigZag:
                        generateZigZagInfill(part->sparse_outline[n], fillPolygons, extrusionWidth, sparse_infill_line_distance, infill_overlap, fillAngle, false, false);
                        gcodeLayer.addPolygonsByOptimizer(fillPolygons, &mesh->infill_config[n]);
                        break;
                    default:
                        logError("fill_pattern has unknown value.\n");
                        break;
                    }
                }
            }

            //Combine the 1 layer thick infill with the top/bottom skin and print that as one thing.
            Polygons infillPolygons;
            Polygons infillLines;
            if (sparse_infill_line_distance > 0 && part->sparse_outline.size() > 0)
            {
                switch(getSettingInFillMethod("fill_pattern"))
                {
                case Fill_Grid:
                    generateGridInfill(part->sparse_outline[0], 0, infillLines, extrusionWidth, sparse_infill_line_distance * 2, infill_overlap, fillAngle);
                    break;
                case Fill_Lines:
                    generateLineInfill(part->sparse_outline[0], 0, infillLines, extrusionWidth, sparse_infill_line_distance, infill_overlap, fillAngle);
                    break;
                case Fill_Triangles:
                    generateTriangleInfill(part->sparse_outline[0], 0, infillLines, extrusionWidth, sparse_infill_line_distance * 3, infill_overlap, 0);
                    break;
                case Fill_Concentric:
                    generateConcentricInfill(part->sparse_outline[0], infillPolygons, sparse_infill_line_distance);
                    break;
                case Fill_ZigZag:
                    generateZigZagInfill(part->sparse_outline[0], infillLines, extrusionWidth, sparse_infill_line_distance, infill_overlap, fillAngle, false, false);
                    break;
                default:
                    logError("fill_pattern has unknown value.\n");
                    break;
                }
            }
            gcodeLayer.addPolygonsByOptimizer(infillPolygons, &mesh->infill_config[0]);
            gcodeLayer.addLinesByOptimizer(infillLines, &mesh->infill_config[0]);

            if (getSettingAsCount("wall_line_count") > 0)
            {
                if (getSettingBoolean("magic_spiralize"))
                {
                    if (static_cast<int>(layer_nr) >= getSettingAsCount("bottom_layers"))
                        mesh->inset0_config.spiralize = true;
                    if (static_cast<int>(layer_nr) == getSettingAsCount("bottom_layers") && part->insets.size() > 0)
                        gcodeLayer.addPolygonsByOptimizer(part->insets[0], &mesh->insetX_config);
                }
                for(int insetNr=part->insets.size()-1; insetNr>-1; insetNr--)
                {
                    if (insetNr == 0)
                        gcodeLayer.addPolygonsByOptimizer(part->insets[insetNr], &mesh->inset0_config);
                    else
                        gcodeLayer.addPolygonsByOptimizer(part->insets[insetNr], &mesh->insetX_config);
                }
            }

            Polygons skinPolygons;
            Polygons skinLines;
            for(Polygons outline : part->skinOutline.splitIntoParts())
            {
                int bridge = -1;
                if (layer_nr > 0)
                    bridge = bridgeAngle(outline, &mesh->layers[layer_nr-1]);
                if (bridge > -1)
                {
                    generateLineInfill(outline, 0, skinLines, extrusionWidth, extrusionWidth, infill_overlap, bridge);
                }else{
                    switch(getSettingInFillMethod("top_bottom_pattern"))
                    {
                    case Fill_Lines:
                        for (Polygons& skin_perimeter : part->skinInsets)
                            gcodeLayer.addPolygonsByOptimizer(skin_perimeter, &mesh->skin_config);
                        if (part->skinInsets.size() > 0)
                        {
                            generateLineInfill(part->skinInsets.back(), -extrusionWidth/2, skinLines, extrusionWidth, extrusionWidth, infill_overlap, fillAngle);
                        } 
                        else
                        {
                            generateLineInfill(part->skinOutline, 0, skinLines, extrusionWidth, extrusionWidth, infill_overlap, fillAngle);
                        }
                        break;
                    case Fill_Concentric:
                        {
                            Polygons in_outline;
                            offsetSafe(outline, -extrusionWidth/2, extrusionWidth, in_outline, getSettingBoolean("avoidOverlappingPerimeters"));
                            
                            generateConcentricInfillDense(in_outline, skinPolygons, &part->perimeterGaps, extrusionWidth, getSettingBoolean("avoidOverlappingPerimeters"));
                            
                        }
                        break;
                    default:
                        logError("Unknown fill method for skin\n");
                        break;
                    }
                }
            }
            gcodeLayer.addPolygonsByOptimizer(skinPolygons, &mesh->skin_config);
            gcodeLayer.addLinesByOptimizer(skinLines, &mesh->skin_config);
            
            { // handle gaps between perimeters etc.
                Polygons gapLines; 
<<<<<<< HEAD
                if (layer_nr > 0 && layer_nr < int(mesh->layers.size())) // remove gaps which appear within print, i.e. not on the bottom most or top most skin
=======
                if (layer_nr > 0 && layer_nr < static_cast<int>(mesh->layers.size())) // remove gaps which appear within print, i.e. not on the bottom most or top most skin
>>>>>>> 3c379019
                {
                    Polygons outlines_above;
                    for (SliceLayerPart& part_above : mesh->layers[layer_nr+1].parts)
                    {
                        outlines_above.add(part_above.outline);
                    }
                    Polygons outlines_below;
                    for (SliceLayerPart& part_below : mesh->layers[layer_nr-1].parts)
                    {
                        outlines_below.add(part_below.outline);
                    }
                    part->perimeterGaps = part->perimeterGaps.unionPolygons(outlines_above.xorPolygons(outlines_below));
                }
                double minAreaSize = (2 * M_PI * INT2MM(extrusionWidth) * INT2MM(extrusionWidth)) * 0.3; // TODO: hardcoded value!
                part->perimeterGaps.removeSmallAreas(minAreaSize);
                generateLineInfill(part->perimeterGaps, 0, gapLines, extrusionWidth, extrusionWidth, 0, fillAngle);
                gcodeLayer.addLinesByOptimizer(gapLines, &mesh->skin_config);
            }

            //After a layer part, make sure the nozzle is inside the comb boundary, so we do not retract on the perimeter.
            if (!getSettingBoolean("magic_spiralize") || static_cast<int>(layer_nr) < getSettingAsCount("bottom_layers"))
                gcodeLayer.moveInsideCombBoundary(extrusionWidth * 2);
        }
        gcodeLayer.setCombBoundary(nullptr);
    }

    void addSupportToGCode(SliceDataStorage& storage, GCodePlanner& gcodeLayer, int layer_nr)
    {
        if (!storage.support.generated)
            return;
        
        
        if (getSettingAsIndex("support_extruder_nr") > -1)
        {
            int prevExtruder = gcodeLayer.getExtruder();
            if (gcodeLayer.setExtruder(getSettingAsIndex("support_extruder_nr")))
                addWipeTower(storage, gcodeLayer, layer_nr, prevExtruder);
        }
        Polygons support;
        if (storage.support.generated) 
            support = storage.support.supportAreasPerLayer[layer_nr];
        
        sendPolygons(SupportType, layer_nr, support);

        std::vector<Polygons> supportIslands = support.splitIntoParts();

        PathOrderOptimizer islandOrderOptimizer(gcode.getPositionXY());
        for(unsigned int n=0; n<supportIslands.size(); n++)
        {
            islandOrderOptimizer.addPolygon(supportIslands[n][0]);
        }
        islandOrderOptimizer.optimize();

        for(unsigned int n=0; n<supportIslands.size(); n++)
        {
            Polygons& island = supportIslands[islandOrderOptimizer.polyOrder[n]];

            Polygons supportLines;
            int support_line_distance = getSettingInMicrons("supportLineDistance");
            double infill_overlap = getSettingInPercentage("fill_overlap");
            if (support_line_distance > 0)
            {
                int extrusionWidth = getSettingInMicrons("wall_line_width_x");
                switch(getSettingInFillMethod("supportType"))
                {
                case Fill_Grid:
                    {
                        int offset_from_outline = 0;
                        if (support_line_distance > extrusionWidth * 4)
                        {
                            generateGridInfill(island, offset_from_outline, supportLines, extrusionWidth, support_line_distance*2, infill_overlap, 0);
                        }else{
                            generateLineInfill(island, offset_from_outline, supportLines, extrusionWidth, support_line_distance, infill_overlap, (layer_nr & 1) ? 0 : 90);
                        }
                    }
                    break;
                case Fill_Lines:
                    {
                        int offset_from_outline = 0;
                        if (layer_nr == 0)
                        {
                            generateGridInfill(island, offset_from_outline, supportLines, extrusionWidth, support_line_distance, infill_overlap + 150, 0);
                        }else{
                            generateLineInfill(island, offset_from_outline, supportLines, extrusionWidth, support_line_distance, infill_overlap, 0);
                        }
                    }
                    break;
                case Fill_ZigZag:
                    {
                        int offset_from_outline = 0;
                        if (layer_nr == 0)
                        {
                            generateGridInfill(island, offset_from_outline, supportLines, extrusionWidth, support_line_distance, infill_overlap + 150, 0);
                        }else{
                            generateZigZagInfill(island, supportLines, extrusionWidth, support_line_distance, infill_overlap, 0, getSettingBoolean("supportConnectZigZags"), true);
                        }
                    }
                    break;
                default:
                    logError("Unknown fill method for support\n");
                    break;
                }
            }

            gcodeLayer.forceRetract();
            if (getSettingBoolean("retraction_combing"))
                gcodeLayer.setCombBoundary(&island);
            if (getSettingInFillMethod("supportType") == Fill_Grid || ( getSettingInFillMethod("supportType") == Fill_ZigZag && layer_nr == 0 ) )
                gcodeLayer.addPolygonsByOptimizer(island, &storage.support_config);
            gcodeLayer.addLinesByOptimizer(supportLines, &storage.support_config);
            gcodeLayer.setCombBoundary(nullptr);
        }
    }

    void addWipeTower(SliceDataStorage& storage, GCodePlanner& gcodeLayer, int layer_nr, int prevExtruder)
    {
        if (getSettingInMicrons("wipeTowerSize") < 1)
            return;

        int64_t offset = -getSettingInMicrons("wall_line_width_x");
        if (layer_nr > 0)
            offset *= 2;
        
        //If we changed extruder, print the wipe/prime tower for this nozzle;
        std::vector<Polygons> insets;
        if ((layer_nr % 2) == 1)
            insets.push_back(storage.wipeTower.offset(offset / 2));
        else
            insets.push_back(storage.wipeTower);
        while(true)
        {
            Polygons new_inset = insets[insets.size() - 1].offset(offset);
            if (new_inset.size() < 1)
                break;
            insets.push_back(new_inset);
        }
        for(unsigned int n=0; n<insets.size(); n++)
        {
            gcodeLayer.addPolygonsByOptimizer(insets[insets.size() - 1 - n], &storage.meshes[0].insetX_config);
        }
        
        //Make sure we wipe the old extruder on the wipe tower.
        gcodeLayer.addTravel(storage.wipePoint - gcode.getExtruderOffset(prevExtruder) + gcode.getExtruderOffset(gcodeLayer.getExtruder()));
    }
};

}//namespace cura

#endif//FFF_PROCESSOR_H<|MERGE_RESOLUTION|>--- conflicted
+++ resolved
@@ -968,11 +968,7 @@
             
             { // handle gaps between perimeters etc.
                 Polygons gapLines; 
-<<<<<<< HEAD
-                if (layer_nr > 0 && layer_nr < int(mesh->layers.size())) // remove gaps which appear within print, i.e. not on the bottom most or top most skin
-=======
                 if (layer_nr > 0 && layer_nr < static_cast<int>(mesh->layers.size())) // remove gaps which appear within print, i.e. not on the bottom most or top most skin
->>>>>>> 3c379019
                 {
                     Polygons outlines_above;
                     for (SliceLayerPart& part_above : mesh->layers[layer_nr+1].parts)
